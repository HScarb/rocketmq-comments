--- conflicted
+++ resolved
@@ -27,16 +27,11 @@
 import org.apache.rocketmq.common.MixAll;
 import org.apache.rocketmq.common.UtilAll;
 import org.apache.rocketmq.common.constant.LoggerName;
-<<<<<<< HEAD
 import org.apache.rocketmq.common.protocol.body.BrokerMemberGroup;
 import org.apache.rocketmq.common.protocol.body.GetBrokerMemberGroupResponseBody;
 import org.apache.rocketmq.common.protocol.body.GetRemoteClientConfigBody;
+import org.apache.rocketmq.common.protocol.body.TopicList;
 import org.apache.rocketmq.common.protocol.header.GetBrokerMemberGroupRequestHeader;
-=======
-import org.apache.rocketmq.common.help.FAQUrl;
-import org.apache.rocketmq.common.protocol.body.ClusterInfo;
-import org.apache.rocketmq.common.protocol.body.TopicList;
->>>>>>> 302de8b7
 import org.apache.rocketmq.common.protocol.header.namesrv.AddWritePermOfBrokerRequestHeader;
 import org.apache.rocketmq.common.protocol.header.namesrv.AddWritePermOfBrokerResponseHeader;
 import org.apache.rocketmq.common.protocol.header.namesrv.BrokerHeartbeatRequestHeader;
@@ -332,15 +327,8 @@
         String clusterName = requestHeader.getClusterName();
         String brokerAddr = requestHeader.getBrokerAddr();
 
-<<<<<<< HEAD
         Boolean changed = this.namesrvController.getRouteInfoManager().isBrokerTopicConfigChanged(clusterName, brokerAddr, dataVersion);
         this.namesrvController.getRouteInfoManager().updateBrokerInfoUpdateTimestamp(clusterName, brokerAddr);
-=======
-        Boolean changed = this.namesrvController.getRouteInfoManager().isBrokerTopicConfigChanged(requestHeader.getBrokerAddr(), dataVersion);
-        if (!changed) {
-            this.namesrvController.getRouteInfoManager().updateBrokerInfoUpdateTimestamp(requestHeader.getBrokerAddr(), System.currentTimeMillis());
-        }
->>>>>>> 302de8b7
 
         DataVersion nameSeverDataVersion = this.namesrvController.getRouteInfoManager().queryBrokerTopicConfig(clusterName, brokerAddr);
         response.setCode(ResponseCode.SUCCESS);
@@ -384,8 +372,7 @@
     private RemotingCommand getBrokerClusterInfo(ChannelHandlerContext ctx, RemotingCommand request) {
         final RemotingCommand response = RemotingCommand.createResponseCommand(null);
 
-        ClusterInfo clusterInfo = this.namesrvController.getRouteInfoManager().getAllClusterInfo();
-        byte[] content = clusterInfo.encode();
+        byte[] content = this.namesrvController.getRouteInfoManager().getAllClusterInfo().encode();
         response.setBody(content);
 
         response.setCode(ResponseCode.SUCCESS);
@@ -439,7 +426,7 @@
         boolean enableAllTopicList = namesrvController.getNamesrvConfig().isEnableAllTopicList();
         log.warn("getAllTopicListFromNameserver {} enable {}", ctx.channel().remoteAddress(), enableAllTopicList);
         if (enableAllTopicList) {
-            byte[] body = this.namesrvController.getRouteInfoManager().getAllTopicList();
+            byte[] body = this.namesrvController.getRouteInfoManager().getAllTopicList().encode();
             response.setBody(body);
             response.setCode(ResponseCode.SUCCESS);
             response.setRemark(null);
@@ -448,7 +435,6 @@
             response.setRemark("disable");
         }
 
-<<<<<<< HEAD
         return response;
     }
 
@@ -463,10 +449,6 @@
         if (topicRouteData != null && topicRouteData.getQueueDatas() != null && !topicRouteData.getQueueDatas().isEmpty()) {
             this.namesrvController.getRouteInfoManager().registerTopic(requestHeader.getTopic(), topicRouteData.getQueueDatas());
         }
-=======
-        TopicList allTopicList = this.namesrvController.getRouteInfoManager().getAllTopicList();
-        byte[] body = allTopicList.encode();
->>>>>>> 302de8b7
 
         response.setCode(ResponseCode.SUCCESS);
         response.setRemark(null);
