/*
 * Licensed to the Apache Software Foundation (ASF) under one or more
 * contributor license agreements.  See the NOTICE file distributed with
 * this work for additional information regarding copyright ownership.
 * The ASF licenses this file to You under the Apache License, Version 2.0
 * (the "License"); you may not use this file except in compliance with
 * the License.  You may obtain a copy of the License at
 *
 *     http://www.apache.org/licenses/LICENSE-2.0
 *
 * Unless required by applicable law or agreed to in writing, software
 * distributed under the License is distributed on an "AS IS" BASIS,
 * WITHOUT WARRANTIES OR CONDITIONS OF ANY KIND, either express or implied.
 * See the License for the specific language governing permissions and
 * limitations under the License.
 */
package org.apache.rocketmq.broker.longpolling;

import java.util.ArrayList;
import java.util.List;
import java.util.Map;
import java.util.concurrent.ConcurrentHashMap;
import java.util.concurrent.ConcurrentMap;
import org.apache.rocketmq.broker.BrokerController;
import org.apache.rocketmq.common.ServiceThread;
import org.apache.rocketmq.common.SystemClock;
import org.apache.rocketmq.common.constant.LoggerName;
import org.apache.rocketmq.logging.InternalLogger;
import org.apache.rocketmq.logging.InternalLoggerFactory;
import org.apache.rocketmq.store.ConsumeQueueExt;

/**
 * 长轮询请求管理容器
 * <p>
 * 如果拉消息为空，在这里hold住；每隔一秒钟检测一下是否有数据到来，有数据就触发相应的请求，然后发送响应
 * <p>
 * 长轮询请求如果到了超时时间，则不继续维护，直接触发请求
 */
public class PullRequestHoldService extends ServiceThread {
    private static final InternalLogger log = InternalLoggerFactory.getLogger(LoggerName.BROKER_LOGGER_NAME);
    protected static final String TOPIC_QUEUEID_SEPARATOR = "@";
    protected final BrokerController brokerController;
    private final SystemClock systemClock = new SystemClock();
<<<<<<< HEAD
    // 消息拉取请求容器
    private ConcurrentMap<String/* topic@queueId */, ManyPullRequest/* 同一队列积累的拉取请求 */> pullRequestTable =
=======
    protected ConcurrentMap<String/* topic@queueId */, ManyPullRequest> pullRequestTable =
>>>>>>> 2622ba3a
        new ConcurrentHashMap<String, ManyPullRequest>(1024);

    public PullRequestHoldService(final BrokerController brokerController) {
        this.brokerController = brokerController;
    }

    /**
     * 挂起（保存）客户端请求，当有数据的时候触发请求
     *
     * @param topic 主题
     * @param queueId 队列编号
     * @param pullRequest 拉取消息请求
     */
    public void suspendPullRequest(final String topic, final int queueId, final PullRequest pullRequest) {
        // 根据topic和queueId构造map的key
        String key = this.buildKey(topic, queueId);
        // map的key如果为空，创建一个空的request队列，填充key和value
        ManyPullRequest mpr = this.pullRequestTable.get(key);
        if (null == mpr) {
            mpr = new ManyPullRequest();
            ManyPullRequest prev = this.pullRequestTable.putIfAbsent(key, mpr);
            if (prev != null) {
                mpr = prev;
            }
        }

        // 保存该次Consumer拉取请求
        mpr.addPullRequest(pullRequest);
    }

    private String buildKey(final String topic, final int queueId) {
        StringBuilder sb = new StringBuilder(topic.length() + 5);
        sb.append(topic);
        sb.append(TOPIC_QUEUEID_SEPARATOR);
        sb.append(queueId);
        return sb.toString();
    }

    @Override
    public void run() {
        log.info("{} service started", this.getServiceName());
        while (!this.isStopped()) {
            try {
                // 等待一定时间
                if (this.brokerController.getBrokerConfig().isLongPollingEnable()) {
                    // 开启长轮询，每5s判断一次消息是否到达
                    this.waitForRunning(5 * 1000);
                } else {
                    // 未开启长轮询，每1s判断一次消息是否到达
                    this.waitForRunning(this.brokerController.getBrokerConfig().getShortPollingTimeMills());
                }

                long beginLockTimestamp = this.systemClock.now();
                // 检查是否有消息到达，可以唤醒挂起的请求
                this.checkHoldRequest();
                long costTime = this.systemClock.now() - beginLockTimestamp;
                if (costTime > 5 * 1000) {
                    log.info("[NOTIFYME] check hold request cost {} ms.", costTime);
                }
            } catch (Throwable e) {
                log.warn(this.getServiceName() + " service has exception. ", e);
            }
        }

        log.info("{} service end", this.getServiceName());
    }

    @Override
    public String getServiceName() {
        return PullRequestHoldService.class.getSimpleName();
    }

<<<<<<< HEAD
    /**
     * 检查所有已经挂起的长轮询请求
     * 如果有数据满足要求，就触发请求再次执行
     */
    private void checkHoldRequest() {
        // 遍历拉取请求容器中的每个队列
=======
    protected void checkHoldRequest() {
>>>>>>> 2622ba3a
        for (String key : this.pullRequestTable.keySet()) {
            String[] kArray = key.split(TOPIC_QUEUEID_SEPARATOR);
            if (2 == kArray.length) {
                String topic = kArray[0];
                int queueId = Integer.parseInt(kArray[1]);
                // 从store中获取队列的最大偏移量
                final long offset = this.brokerController.getMessageStore().getMaxOffsetInQueue(topic, queueId);
                try {
                    // 根据store中获取的最大偏移量，判断是否有新消息到达，如果有则执行拉取请求操作
                    this.notifyMessageArriving(topic, queueId, offset);
                } catch (Throwable e) {
                    log.error("check hold request failed. topic={}, queueId={}", topic, queueId, e);
                }
            }
        }
    }

    /**
     * 当有新消息到达的时候，唤醒长轮询的消费端请求
     *
     * @param topic     消息Topic
     * @param queueId   消息队列ID
     * @param maxOffset 消费队列的最大Offset
     */
    public void notifyMessageArriving(final String topic, final int queueId, final long maxOffset) {
        notifyMessageArriving(topic, queueId, maxOffset, null, 0, null, null);
    }

    public void notifyMessageArriving(final String topic, final int queueId, final long maxOffset, final Long tagsCode,
        long msgStoreTime, byte[] filterBitMap, Map<String, String> properties) {
        // 根据topic和queueId从容器中取出挂起的拉取请求列表
        String key = this.buildKey(topic, queueId);
        ManyPullRequest mpr = this.pullRequestTable.get(key);
        if (mpr != null) {
            // 获取挂起的拉取请求列表
            List<PullRequest> requestList = mpr.cloneListAndClear();
            if (requestList != null) {
                // 预先定义需要继续挂起的拉取请求列表
                List<PullRequest> replayList = new ArrayList<PullRequest>();

                for (PullRequest request : requestList) {
                    long newestOffset = maxOffset;
                    // 从store中获取该队列消息的最大offset
                    if (newestOffset <= request.getPullFromThisOffset()) {
                        newestOffset = this.brokerController.getMessageStore().getMaxOffsetInQueue(topic, queueId);
                    }

                    // 消费队列最大offset比消费者拉取请求的offset大，说明有新的消息可以被拉取
                    if (newestOffset > request.getPullFromThisOffset()) {
                        // 消息过滤匹配
                        boolean match = request.getMessageFilter().isMatchedByConsumeQueue(tagsCode,
                            new ConsumeQueueExt.CqExtUnit(tagsCode, msgStoreTime, filterBitMap));
                        // match by bit map, need eval again when properties is not null.
                        if (match && properties != null) {
                            match = request.getMessageFilter().isMatchedByCommitLog(null, properties);
                        }

                        if (match) {
                            try {
                                // 会调用PullMessageProcessor#processRequest方法拉取消息，然后将结果返回给消费者
                                this.brokerController.getPullMessageProcessor().executeRequestWhenWakeup(request.getClientChannel(),
                                    request.getRequestCommand());
                            } catch (Throwable e) {
                                log.error("execute request when wakeup failed.", e);
                            }
                            continue;
                        }
                    }

                    // 查看是否超时，如果Consumer请求达到了超时时间，也触发响应，直接返回消息未找到
                    if (System.currentTimeMillis() >= (request.getSuspendTimestamp() + request.getTimeoutMillis())) {
                        try {
                            this.brokerController.getPullMessageProcessor().executeRequestWhenWakeup(request.getClientChannel(),
                                request.getRequestCommand());
                        } catch (Throwable e) {
                            log.error("execute request when wakeup failed.", e);
                        }
                        continue;
                    }
                    // 当前不满足要求，重新放回Hold列表中
                    replayList.add(request);
                }

                if (!replayList.isEmpty()) {
                    mpr.addPullRequest(replayList);
                }
            }
        }
    }
}<|MERGE_RESOLUTION|>--- conflicted
+++ resolved
@@ -41,12 +41,8 @@
     protected static final String TOPIC_QUEUEID_SEPARATOR = "@";
     protected final BrokerController brokerController;
     private final SystemClock systemClock = new SystemClock();
-<<<<<<< HEAD
     // 消息拉取请求容器
-    private ConcurrentMap<String/* topic@queueId */, ManyPullRequest/* 同一队列积累的拉取请求 */> pullRequestTable =
-=======
     protected ConcurrentMap<String/* topic@queueId */, ManyPullRequest> pullRequestTable =
->>>>>>> 2622ba3a
         new ConcurrentHashMap<String, ManyPullRequest>(1024);
 
     public PullRequestHoldService(final BrokerController brokerController) {
@@ -119,16 +115,12 @@
         return PullRequestHoldService.class.getSimpleName();
     }
 
-<<<<<<< HEAD
     /**
      * 检查所有已经挂起的长轮询请求
      * 如果有数据满足要求，就触发请求再次执行
      */
-    private void checkHoldRequest() {
+    protected void checkHoldRequest() {
         // 遍历拉取请求容器中的每个队列
-=======
-    protected void checkHoldRequest() {
->>>>>>> 2622ba3a
         for (String key : this.pullRequestTable.keySet()) {
             String[] kArray = key.split(TOPIC_QUEUEID_SEPARATOR);
             if (2 == kArray.length) {
