--- conflicted
+++ resolved
@@ -476,17 +476,6 @@
         this.defaultMessageStore.getRunningFlags().makeLogicsQueueError();
     }
 
-<<<<<<< HEAD
-    /**
-     * 往ConsumeQueue中写入索引项，putMessagePositionInfo只有一个线程调用，所以不需要加锁
-     *
-     * @param offset CommitLog offset
-     * @param size 消息在CommitLog存储的大小
-     * @param tagsCode 过滤tag的hashcode
-     * @param cqOffset 消息在ConsumeQueue中的逻辑偏移量。在 {@link CommitLog#doAppend} 方法中已经生成并保存
-     * @return 是否成功
-     */
-=======
     private void multiDispatchLmqQueue(DispatchRequest request, int maxRetries) {
         Map<String, String> prop = request.getPropertiesMap();
         String multiDispatchQueue = prop.get(MessageConst.PROPERTY_INNER_MULTI_DISPATCH);
@@ -533,7 +522,15 @@
         }
     }
 
->>>>>>> 2622ba3a
+    /**
+     * 往ConsumeQueue中写入索引项，putMessagePositionInfo只有一个线程调用，所以不需要加锁
+     *
+     * @param offset CommitLog offset
+     * @param size 消息在CommitLog存储的大小
+     * @param tagsCode 过滤tag的hashcode
+     * @param cqOffset 消息在ConsumeQueue中的逻辑偏移量。在 {@link CommitLog#doAppend} 方法中已经生成并保存
+     * @return 是否成功
+     */
     private boolean putMessagePositionInfo(final long offset, final int size, final long tagsCode,
         final long cqOffset) {
 
@@ -575,14 +572,14 @@
                 // 注意：此时消息还没从内存刷到磁盘，如果是异步刷盘，Broker断电就会存在数据丢失的情况
                 // 此时消费者消费不到，所以在重要业务中使用同步刷盘确保数据不丢失
                 long currentLogicOffset = mappedFile.getWrotePosition() + mappedFile.getFileFromOffset();
-                
+
                 // 如果期望写入的位置 < 当前ConsumeQueue被写过的位置，说明是重复写入，直接返回
                 if (expectLogicOffset < currentLogicOffset) {
                     log.warn("Build  consume queue repeatedly, expectLogicOffset: {} currentLogicOffset: {} Topic: {} QID: {} Diff: {}",
                         expectLogicOffset, currentLogicOffset, this.topic, this.queueId, expectLogicOffset - currentLogicOffset);
                     return true;
                 }
-                
+
                 // 期望写入的位置应该等于被写过的位置
                 if (expectLogicOffset != currentLogicOffset) {
                     LOG_ERROR.warn(
@@ -616,7 +613,7 @@
 
     /**
      * 返回Index Buffer
-     * 
+     *
      * @param startIndex 起始偏移量索引
      */
     public SelectMappedBufferResult getIndexBuffer(final long startIndex) {
